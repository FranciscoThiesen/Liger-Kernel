--- conflicted
+++ resolved
@@ -111,7 +111,7 @@
         B, T, H, V, scalar, dtype, ignore_index, bias
     )
 
-    loss1 = HF_ORPO_Loss(ignore_index=ignore_index, beta=beta).get_batch_loss_metrics(
+    loss1 = HFORPOLoss(ignore_index=ignore_index, beta=beta).get_batch_loss_metrics(
         input1, weight1, target, bias1
     )
     loss2 = LigerFusedLinearORPOFunction.apply(
@@ -151,21 +151,11 @@
         B, T, H, V, scalar, dtype, ignore_index, bias
     )
 
-    loss1 = HFORPOLoss(ignore_index=ignore_index, beta=beta).get_batch_loss_metrics(
+    loss1 = HF_ORPO_Loss(ignore_index=ignore_index, beta=beta).get_batch_loss_metrics(
         input1, weight1, target, bias1
     )
     loss2 = LigerFusedLinearORPOFunction.apply(
-<<<<<<< HEAD
         input2, weight2, target, bias2, ignore_index, beta, True, True, True
-=======
-        input2,
-        weight2,
-        target,
-        bias2,
-        ignore_index,
-        beta,
-        True,
->>>>>>> 11ec97b2
     )
 
     assert_verbose_allclose(loss1, loss2, atol=atol, rtol=rtol)
